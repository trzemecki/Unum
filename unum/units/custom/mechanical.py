from ..si.base import *
from ..si.derived import *
from unum.core import new_unit


__all__ = [
    'kN', 'MN', 'kNm', 'MNm', 'kNcm', 'kG', 'T', 'kPa', 'MPa', 'GPa'
]

kN = new_unit('kN', N * 1e3, 'kilonewton')
MN = new_unit('MN', N * 1e6, 'meganewton')

gravity = 9.81 * m / s ** 2

gf = new_unit('gf', g * gravity, 'gram force')
kgf = kG = new_unit('kgf', kg * gravity, 'kilogram force')
tf = new_unit('tf', kg * 10e3 * gravity, 'tone force')

<<<<<<< HEAD
kPa = new_unit('kPa', Pa * 1e3, 'kilopascal')
MPa = new_unit('MPa', Pa * 1e6, 'megapascal')
=======
kPa = unit('kPa', Pa * 1e3, 'kilopascal')
MPa = unit('MPa', Pa * 1e6, 'megapascal')
GPa = unit('GPa', Pa * 1e9, 'gigapascal')
>>>>>>> c0240e00

kNm = new_unit('kNm', kN * m, 'kilonewton meter')
MNm = new_unit('MNm', MN * m, 'meganewton meter')
kNcm = new_unit('kNcm', kN * cm, 'kilonewton centimeter')<|MERGE_RESOLUTION|>--- conflicted
+++ resolved
@@ -1,30 +1,25 @@
 from ..si.base import *
 from ..si.derived import *
-from unum.core import new_unit
+from unum import unit
 
 
 __all__ = [
     'kN', 'MN', 'kNm', 'MNm', 'kNcm', 'kG', 'T', 'kPa', 'MPa', 'GPa'
 ]
 
-kN = new_unit('kN', N * 1e3, 'kilonewton')
-MN = new_unit('MN', N * 1e6, 'meganewton')
+kN = unit('kN', N * 1e3, 'kilonewton')
+MN = unit('MN', N * 1e6, 'meganewton')
 
 gravity = 9.81 * m / s ** 2
 
-gf = new_unit('gf', g * gravity, 'gram force')
-kgf = kG = new_unit('kgf', kg * gravity, 'kilogram force')
-tf = new_unit('tf', kg * 10e3 * gravity, 'tone force')
+gf = unit('gf', g * gravity, 'gram force')
+kgf = kG = unit('kgf', kg * gravity, 'kilogram force')
+tf = unit('tf', kg * 10e3 * gravity, 'tone force')
 
-<<<<<<< HEAD
-kPa = new_unit('kPa', Pa * 1e3, 'kilopascal')
-MPa = new_unit('MPa', Pa * 1e6, 'megapascal')
-=======
 kPa = unit('kPa', Pa * 1e3, 'kilopascal')
 MPa = unit('MPa', Pa * 1e6, 'megapascal')
 GPa = unit('GPa', Pa * 1e9, 'gigapascal')
->>>>>>> c0240e00
 
-kNm = new_unit('kNm', kN * m, 'kilonewton meter')
-MNm = new_unit('MNm', MN * m, 'meganewton meter')
-kNcm = new_unit('kNcm', kN * cm, 'kilonewton centimeter')+kNm = unit('kNm', kN * m, 'kilonewton meter')
+MNm = unit('MNm', MN * m, 'meganewton meter')
+kNcm = unit('kNcm', kN * cm, 'kilonewton centimeter')